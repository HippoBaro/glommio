--- conflicted
+++ resolved
@@ -42,12 +42,9 @@
 use intrusive_collections::{container_of, offset_of, Adapter, PointerOps};
 use intrusive_collections::{LinkedList, LinkedListLink};
 
-<<<<<<< HEAD
 use crate::{GlommioError, ResourceType};
-=======
 use std::marker::PhantomPinned;
 use std::ptr::NonNull;
->>>>>>> 258ce655
 
 /// A type alias for the result of a lock method which can be suspended.
 pub type LockResult<T> = Result<T, GlommioError<()>>;
@@ -67,14 +64,6 @@
     WRITER,
 }
 
-<<<<<<< HEAD
-struct Waiter {
-    rw: Rc<RefCell<State>>,
-    node: Rc<WaiterNode>,
-}
-
-=======
->>>>>>> 258ce655
 #[derive(Debug)]
 struct WaiterNode {
     kind: WaiterKind,
